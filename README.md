# Okaeri Asset Installer
<<<<<<< HEAD
🖱️A one (maybe two) -click(s) solution to install VRChat Avatar assets made by Okaeri!

🪄 It automatically places the Okaeri asset items on the selected VRCAvatarDescriptor and configures the required AnimatorController layers, Expression Parameters and Expressions Menu.

⚒️It allows the user to reposition or scale the correct items on the asset.

🚮It also allows the user to Uninstall an Okaeri asset from their avatar if it's correctly detected.

## Installation
🗒️ More info soon!

## Contributing
🗒️ More info soon!

## Acknowledgments
Okaeri Asset Installer relies on code created by the wonderful people at [VRLabs](https://github.com/VRLabs).
=======

Version 1.0.5
>>>>>>> 0392c3c1
<|MERGE_RESOLUTION|>--- conflicted
+++ resolved
@@ -1,5 +1,5 @@
 # Okaeri Asset Installer
-<<<<<<< HEAD
+
 🖱️A one (maybe two) -click(s) solution to install VRChat Avatar assets made by Okaeri!
 
 🪄 It automatically places the Okaeri asset items on the selected VRCAvatarDescriptor and configures the required AnimatorController layers, Expression Parameters and Expressions Menu.
@@ -15,8 +15,4 @@
 🗒️ More info soon!
 
 ## Acknowledgments
-Okaeri Asset Installer relies on code created by the wonderful people at [VRLabs](https://github.com/VRLabs).
-=======
-
-Version 1.0.5
->>>>>>> 0392c3c1
+Okaeri Asset Installer relies on code created by the wonderful people at [VRLabs](https://github.com/VRLabs).